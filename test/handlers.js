/* This Source Code Form is subject to the terms of the Mozilla Public
 * License, v. 2.0. If a copy of the MPL was not distributed with this
 * file, You can obtain one at http://mozilla.org/MPL/2.0/. */

const assert = require('assert');
const EventEmitter = require('events').EventEmitter;
const fs = require('fs');
const os = require('os');
const path = require('path');

<<<<<<< HEAD
const Q = require('q');

const rufus = require('../');
=======
const intel = require('../');
>>>>>>> 339ef0fe

const NOW = Date.now();
var counter = 1;
function tmp() {
  return path.join(os.tmpDir(),
      'rufus-' + NOW + '-' + process.pid + '-' + (counter++));
}


function bytes(x) {
  var b = new Buffer(x);
  b[0] = '<'.charCodeAt(0);
  b[b.length - 1] = '>'.charCodeAt(0);
  b.fill('a', 1, b.length - 1);
  return b.toString();
}

module.exports = {
  'Handler': {
    'constructor': {
      'should accept options': function() {
        var h = new rufus.Handler({ level: rufus.ERROR });
        assert.equal(h.level, rufus.ERROR);
      },
      'should accept a level': function() {
        var h = new rufus.Handler(rufus.WARN);
        assert.equal(h.level, rufus.WARN);
      }
    },
    'handle': {
      'requires emit to accept a callback argument': function() {
        var h = new rufus.Handler();
        h.emit = function(){};

        assert.throws(h.handle.bind(h), function(err) {
          return err.message === 'Handler.emit requires a callback argument';
        });

        h = new rufus.Handler();
        h.emit = function(record, callback){
          record = callback;
        };
        assert.doesNotThrow(h.handle.bind(h));
      },
      'should use filters on record': function(done) {
        var h = new rufus.Handler();
        var lastRecord;
        h.emit = function(record, callback){
          lastRecord = record;
          callback();
        };

        h.addFilter(new rufus.Filter('foo'));
        h.handle({ name: 'foo' }).then(function() {
          assert.equal(lastRecord.name, 'foo');

          return h.handle({ name: 'foobar' });
        }).then(function() {
          assert.notEqual(lastRecord.name, 'foobar');
        }).done(done);
      },
      'should timeout if taking too long': function(done) {
        var h = new rufus.Handler({ timeout: 10 });
        h.emit = function(record, callback) {
          record = callback;
          // never call callback, so it should timeout
        };

        h.handle({ message: 'foo' }).then(function() {
          assert(false); // shouldn't be called
        }, function(reason) {
          assert(reason);
        }).done(done);
      }
    },
    'emit': {
      'must be overriden by subclasses': function() {
        var h = new rufus.Handler();
        assert.throws(h.emit);
      }
    }
  },
  'Stream': {
    'constructor': {
      'should accept options': function() {
        var stream = {};
        var handler = new rufus.handlers.Stream({
          level: rufus.INFO,
          stream: stream
        });

        assert.equal(handler.level, rufus.INFO);
        assert.equal(handler._stream, stream);
      },
      'should accept just a stream': function() {
        var stream = {};
        var handler = new rufus.handlers.Stream(stream);

        assert.equal(handler.level, rufus.NOTSET);
        assert.equal(handler._stream, stream);
      }
    },
    'emit': {
      'should write message to stream': function(done) {
        var out;
        var stream = {
          write: function(msg, fn) {
            out = msg;
            fn();
          }
        };

        var handler = new rufus.handlers.Stream({
          stream: stream,
          formatter: new rufus.Formatter('%message%n')
        });
        handler.handle({ message: 'foo' }).then(function() {
          assert.equal(out, 'foo\n');
          done();
        });
      },
      'should wait for flush on slow streams': function(done) {
        var out;
        var stream = new EventEmitter();
        stream.write = function write(data, fn) {
          setTimeout(function() {
            out = data;
            fn();
          }, 1);
        };
        var handler = new rufus.handlers.Stream({
          stream: stream,
          formatter: new rufus.Formatter('%message%n')
        });
        handler.handle({ message: 'secret' }).then(function() {
          assert.equal(out, 'secret\n');
        }).done(done);
      }
    }
  },
  'File': {
    'constructor': {
      'should accept options': function() {
        var filename = tmp();
        var handler = new rufus.handlers.File({
          level: rufus.WARN,
          file: filename
        });

        assert.equal(handler.level, rufus.WARN);
        assert.equal(handler._file, filename);
      },
      'should accept a filename': function() {
        var filename = tmp();
        var handler = new rufus.handlers.File(filename);

        assert.equal(handler._file, filename);
      }
    },
    'handle': {
      'should write to the file': function(done) {
        var filename = tmp();
        var handler = new rufus.handlers.File({
          file: filename,
          formatter: new rufus.Formatter('%message%n')
        });
        handler.handle({ message: 'recon' }).then(function() {
          fs.readFile(filename, function(err, contents) {
            assert.ifError(err);
            assert.equal(contents.toString(), 'recon\n');
            done();
          });
        }).done();
      }
    }
  },
  'Console': {
    'constructor': {
      'should use stdout and stderr': function() {
        var h = new rufus.handlers.Console();
        assert.equal(h._out._stream, process.stdout);
        assert.equal(h._err._stream, process.stderr);
      },
      'should pass options to StreamHandlers': function() {
        var f = new intel.Formatter({ colorize: true });
        var h = new intel.handlers.Console({ formatter: f });
        assert(h._out._formatter._colorize);
      }
    },
    'handle': {
      'should send low priority messages to stdout': function(done) {
        var h = new rufus.handlers.Console({
          formatter: new rufus.Formatter('%message%n')
        });
        var val;
        h._out._stream = {
          write: function(out, callback) {
            val = out;
            callback();
            return true;
          }
        };

        h.handle({ level: rufus.INFO, message: 'oscar mike' }).then(function() {
          assert.equal(val, 'oscar mike\n');
        }).done(done);
      },
      'should send warn and higher messages to stderr': function(done) {
        var h = new rufus.handlers.Console({
          formatter: new rufus.Formatter('%message%n')
        });
        var val;
        h._err._stream = {
          write: function(out, callback) {
            val = out;
            callback();
            return true;
          }
        };

        h.handle({ level: rufus.WARN, message: 'mayday' }).then(function() {
          assert.equal(val, 'mayday\n');
        }).done(done);
      }
    }
  },
  'RotatingFileHandler': {
    'handle': {
      'with maxSize should create new files': function(done) {
        this.timeout(5000);

        var filename = tmp();
        var handler = new rufus.handlers.Rotating({
          file: filename,
          maxSize: 64,
          formatter: new rufus.Formatter('%message%n')
        });

        assert.equal(handler._file, filename);
        handler.handle({ message: bytes(60) });
        handler.handle({ message: bytes(50) });
        handler.handle({ message: bytes(45) }).then(function() {
          assert.equal(fs.statSync(filename).size, 46);
          assert.equal(fs.statSync(filename + '.1').size, 51);
          assert.equal(fs.statSync(filename + '.2').size, 61);
        }).done(done);
      },
      'with maxFiles should not create more than max': function(done) {
        this.timeout(5000);

        var filename = tmp();
        var handler = new rufus.handlers.Rotating({
          file: filename,
          maxSize: 64,
          maxFiles: 3,
          formatter: new rufus.Formatter('%message%n')
        });

        handler.handle({ message: bytes(50) });
        handler.handle({ message: bytes(55) });
        handler.handle({ message: bytes(60) });
        handler.handle({ message: bytes(45) }).then(function() {
          assert.equal(fs.statSync(filename).size, 46);
          assert.equal(fs.statSync(filename + '.1').size, 61);
          assert.equal(fs.statSync(filename + '.2').size, 56);
          assert(!fs.existsSync(filename + '.3'));
        }).done(done);
      }
    }
  }
};<|MERGE_RESOLUTION|>--- conflicted
+++ resolved
@@ -8,13 +8,9 @@
 const os = require('os');
 const path = require('path');
 
-<<<<<<< HEAD
 const Q = require('q');
 
 const rufus = require('../');
-=======
-const intel = require('../');
->>>>>>> 339ef0fe
 
 const NOW = Date.now();
 var counter = 1;
@@ -199,8 +195,8 @@
         assert.equal(h._err._stream, process.stderr);
       },
       'should pass options to StreamHandlers': function() {
-        var f = new intel.Formatter({ colorize: true });
-        var h = new intel.handlers.Console({ formatter: f });
+        var f = new rufus.Formatter({ colorize: true });
+        var h = new rufus.handlers.Console({ formatter: f });
         assert(h._out._formatter._colorize);
       }
     },

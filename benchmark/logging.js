--- conflicted
+++ resolved
@@ -7,6 +7,7 @@
 
 const winston = require('winston');
 const rufus = require('../');
+const intel = require('intel');
 
 var stdout = new EE();
 stdout.write = function (out, encoding, cb) {
@@ -19,18 +20,12 @@
 };
 
 var _console = new Console(stdout, stdout);
-//console.log = _console.log.bind(_console); //it is for log4js
 
-const log4js = require('log4js');
-
-
-rufus.addHandler(new rufus.handlers.Stream(stdout));
+rufus.addHandler(new rufus.handlers.Stream({ stream: stdout, formatter: new rufus.Formatter('[%date] %logger:: %message') }));
+intel.addHandler(new intel.handlers.Stream({ stream: stdout, formatter: new intel.Formatter('[%(date)s] %(name)s:: %(message)s') }));
 
 winston.add(winston.transports.File, { stream: stdout });
 winston.remove(winston.transports.Console);
-
-<<<<<<< HEAD
-log4js = log4js.getLogger();
 
 var Benchmark = require('benchmark');
 
@@ -41,13 +36,13 @@
     _console.info('asdf');
   })
   .add('rufus.info', function() {
-    rufus.log(rufus.INFO, 'asdf');
+    rufus.info('asdf');
   })
   .add('winston.info', function() {
     winston.info('asdf');
   })
-  .add('log4js.info', function() {
-    log4js.info('asdf');
+  .add('intel.info', function() {
+    intel.info('asdf');
   })
 
 suite
@@ -59,44 +54,4 @@
     console.warn('Fastest is ' + this.filter('fastest').pluck('name'));
   })
 // run async
-  .run({ 'async': true });
-=======
-module.exports = {
-  'logging.info()': {
-    'bench': {
-      'console.info': function() {
-        _console.info('asdf');
-      },
-      'intel.info': function() {
-        intel.info('asdf');
-      },
-      'winston.info': function() {
-        winston.info('asdf');
-      }
-    }
-  },
-  'string interpolation': {
-    'bench': {
-      'console': function() {
-        _console.info('foo', 'bar');
-      },
-      'intel': function() {
-        intel.info('foo', 'bar');
-      },
-      'winston': function() {
-        winston.info('foo', 'bar');
-      }
-    }
-  },
-  'async': {
-    'bench': {
-      'intel promises': function(done) {
-        intel.info('asdf').then(done);
-      },
-      'intel callback': function(done) {
-        intel.info('asdf', done);
-      }
-    }
-  }
-};
->>>>>>> 339ef0fe
+  .run({ 'async': true });
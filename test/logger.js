/* This Source Code Form is subject to the terms of the Mozilla Public
 * License, v. 2.0. If a copy of the MPL was not distributed with this
 * file, You can obtain one at http://mozilla.org/MPL/2.0/. */

const assert = require('assert');
const cp = require('child_process');
const path = require('path');
const util = require('util');

const rufus = require('../');
const Logger = rufus.Logger;

var __counter = 1;
function unique() {
  return "u-" + __counter++;
}

function spy(cb) {
  var args = [];
  var fn = function() {
    args.push(arguments);
    if (cb) {
      return cb.apply(this, arguments);
    }
  };
  fn.getCallCount = function() { return args.length; };
  fn.getLastArgs = function() { return args[args.length - 1]; };
  return fn;
}

function aliasLog(alias, shouldCall) {
  return function() {
    var n = unique();
    var a = new Logger(n);
    a.propagte = false;
    
    var args;
    a[shouldCall] = function() {
      args = [].slice.call(arguments);
    };

    a[alias]('foo', 'bar');

    assert.equal(args[0], 'foo');
    assert.equal(args[1], 'bar');
  };
}

function spawn(exitOnError, done) {
  var exec = 'node ' + path.join(__dirname, 'util', 'error.js');
  if (!exitOnError) {
    exec += ' --noexit';
  }
  cp.exec(exec, done);
}

module.exports = {
  'Logger': {
    'constructor': {
      'should return the same instance for the same name': function() {
        var n = unique();
        var a = new Logger(n);
        var a2 = new Logger(n);

        assert.equal(a, a2);
      }
    },
    'removeHandler': function() {
      var n = unique();
      var a = new Logger(n);
      a.addHandler(new rufus.handlers.Null());
      assert.equal(a._handlers.length, 1);
      a.removeHandler(a._handlers[0]);
      assert.equal(a._handlers.length, 0);
    },
    'getEffectiveLevel': {
      'should have an effective level': function() {
        var n = unique();
        var a = new Logger(n);
        a.setLevel('error');

        var n2 = n + '.' + unique();
        var b = new Logger(n2);

        assert.equal(b.getEffectiveLevel(), Logger.ERROR);
      }
    },
    'makeRecord': {
      'should make a record with a simple message': function() {
        var n = unique();
        var a = new Logger(n);
        var record = a.makeRecord(n, rufus.DEBUG, "foo", []);
        assert.equal(record.name, n);
        assert.equal(record.level, rufus.DEBUG);
        assert.equal(record.levelname, 'DEBUG');
        assert.equal(record.message, 'foo');
        assert.equal(record.pid, process.pid);
        assert.equal(record.args.length, 0);
      }
    },
    'log': {
      'should output arguments': function() {
      
        var n = unique();
        var a = new Logger(n);
        a.propagate = false;

        var spyA = spy();
        a.addHandler({ handle: spyA, level: 0 });

        a.info('foo', { bar: 'baz' });

        assert.equal(spyA.getCallCount(), 1);
        assert.equal(spyA.getLastArgs()[0].message, "foo { bar: 'baz' }");
      },
      'should be usable without alias': function() {
        var n = unique();
        var a = new Logger(n);
        a.propagate = false;

        var spyA = spy();
        a.addHandler({ handle: spyA, level: 0 });

        a.log('info', 'foo');

        assert.equal(spyA.getCallCount(), 1);
      },
      'should filter messages': function() {
        var n = unique();
        var a = new Logger(n);
        a.propagate = false;

        var spyA = spy();
        a.addHandler({ handle: spyA, level: 0 });

        a.addFilter(new rufus.Filter(/^foo/g));

        a.debug('bar');
        assert.equal(spyA.getCallCount(), 0);

        a.info('foobar');
        assert.equal(spyA.getCallCount(), 1);
      },
      'should propagate': function() {
        // C should propagate to B, but B should not propagate to A,
        // since we set propagate to false.
        var n = unique();
        var a = new Logger(n);
        var spyA = spy();
        a.addHandler({ handle: spyA, level: 0 });

        var n2 = n + '.' + unique();
        var b = new Logger(n2);
        b.propagate = false;
        var spyB = spy();
        b.addHandler({ handle: spyB, level: 0 });

        var n3 = n2 + '.' + unique();
        var c = new Logger(n3);
        var spyC = spy();
        c.addHandler({ handle: spyC, level: 0 });


        c.debug('one');

        assert.equal(spyA.getCallCount(), 0);
        assert.equal(spyB.getCallCount(), 1);
        assert.equal(spyC.getCallCount(), 1);
      },
      'should trigger provided callback': function(done) {
        var n = unique();
        var a = new Logger(n);
        a.addHandler(new rufus.handlers.Null());
        a.propagate = false;

<<<<<<< HEAD
        a.debug('some foo %s baz', 'bar', function(err) {
          assert.ifError(err);
          done();
        });
=======
        a.debug('some foo %s baz', 'bar', done);
>>>>>>> 339ef0fe
      },
      'should return a promise': {
        'that resolves': function(done) {
          var n = unique();
          var a = new Logger(n);
          a.addHandler(new rufus.handlers.Null());
          a.propagate = false;

<<<<<<< HEAD
          a.debug('some foo %s baz', 'bar').then(function(record) {
            assert.equal(record.message, 'some foo %s baz');
          }).done(done);
=======
          a.debug('some foo %s baz', 'bar').done(done);
>>>>>>> 339ef0fe
        },
        'that rejects with an error': function(done) {
          var n = unique();
          var a = new Logger(n);
          var h = new rufus.handlers.Null();
          h.emit = function(record, callback) {
            /*jshint unused:false*/
            throw new Error('foo');
          };

          a.addHandler(h);
          a.propagate = false;

          a.debug('some foo %s baz', 'bar').then(null, function(reason) {
            assert.equal(reason.message, 'foo');
          }).done(done);
        }
      },
      'warning should alias warn': aliasLog('warning', 'warn'),
      'o_O should alias warn': aliasLog('o_O', 'warn'),
      'O_O should alias error': aliasLog('O_O', 'error')
    },

    'handleExceptions': {
      'should catch uncaughtErrors': function(done) {
        this.slow(300);

<<<<<<< HEAD
        spawn(false, function(err, stdout, stderr) {
          assert.equal(stderr, 'root.ERROR - Uncaught exception handled');
=======
        spawn(true, function(err, stdout, stderr) {
          stderr = stderr.substring(0, stderr.indexOf('\n'));
          assert.equal(stderr, 'root.ERROR: [Error: catch me if you can]');
>>>>>>> 339ef0fe
          assert(!stdout);
          done();
        });
      },
      'should not exit if exitOnError is false': function(done) {
        this.slow(300);

<<<<<<< HEAD
        spawn(true, function(err, stdout, stderr) {
          assert.equal(stderr, 'root.ERROR - Uncaught exception handled');
          assert.equal(stdout, 'root.INFO - noexit');
=======
        spawn(false, function(err, stdout, stderr) {
          stderr = stderr.substring(0, stderr.indexOf('\n'));
          assert.equal(stderr, 'root.ERROR: [Error: catch me if you can]');
          assert.equal(stdout, 'root.INFO: noexit\n');
>>>>>>> 339ef0fe
          done();
        });
      }
    }
  }
};
<|MERGE_RESOLUTION|>--- conflicted
+++ resolved
@@ -48,7 +48,7 @@
 
 function spawn(exitOnError, done) {
   var exec = 'node ' + path.join(__dirname, 'util', 'error.js');
-  if (!exitOnError) {
+  if (exitOnError) {
     exec += ' --noexit';
   }
   cp.exec(exec, done);
@@ -99,8 +99,7 @@
       }
     },
     'log': {
-      'should output arguments': function() {
-      
+      'should be usable without alias': function() {
         var n = unique();
         var a = new Logger(n);
         a.propagate = false;
@@ -108,20 +107,7 @@
         var spyA = spy();
         a.addHandler({ handle: spyA, level: 0 });
 
-        a.info('foo', { bar: 'baz' });
-
-        assert.equal(spyA.getCallCount(), 1);
-        assert.equal(spyA.getLastArgs()[0].message, "foo { bar: 'baz' }");
-      },
-      'should be usable without alias': function() {
-        var n = unique();
-        var a = new Logger(n);
-        a.propagate = false;
-
-        var spyA = spy();
-        a.addHandler({ handle: spyA, level: 0 });
-
-        a.log('info', 'foo');
+        a.log(rufus.INFO, 'foo');
 
         assert.equal(spyA.getCallCount(), 1);
       },
@@ -166,21 +152,6 @@
         assert.equal(spyA.getCallCount(), 0);
         assert.equal(spyB.getCallCount(), 1);
         assert.equal(spyC.getCallCount(), 1);
-      },
-      'should trigger provided callback': function(done) {
-        var n = unique();
-        var a = new Logger(n);
-        a.addHandler(new rufus.handlers.Null());
-        a.propagate = false;
-
-<<<<<<< HEAD
-        a.debug('some foo %s baz', 'bar', function(err) {
-          assert.ifError(err);
-          done();
-        });
-=======
-        a.debug('some foo %s baz', 'bar', done);
->>>>>>> 339ef0fe
       },
       'should return a promise': {
         'that resolves': function(done) {
@@ -189,13 +160,7 @@
           a.addHandler(new rufus.handlers.Null());
           a.propagate = false;
 
-<<<<<<< HEAD
-          a.debug('some foo %s baz', 'bar').then(function(record) {
-            assert.equal(record.message, 'some foo %s baz');
-          }).done(done);
-=======
           a.debug('some foo %s baz', 'bar').done(done);
->>>>>>> 339ef0fe
         },
         'that rejects with an error': function(done) {
           var n = unique();
@@ -223,31 +188,17 @@
       'should catch uncaughtErrors': function(done) {
         this.slow(300);
 
-<<<<<<< HEAD
         spawn(false, function(err, stdout, stderr) {
           assert.equal(stderr, 'root.ERROR - Uncaught exception handled');
-=======
-        spawn(true, function(err, stdout, stderr) {
-          stderr = stderr.substring(0, stderr.indexOf('\n'));
-          assert.equal(stderr, 'root.ERROR: [Error: catch me if you can]');
->>>>>>> 339ef0fe
-          assert(!stdout);
           done();
         });
       },
       'should not exit if exitOnError is false': function(done) {
         this.slow(300);
 
-<<<<<<< HEAD
         spawn(true, function(err, stdout, stderr) {
           assert.equal(stderr, 'root.ERROR - Uncaught exception handled');
           assert.equal(stdout, 'root.INFO - noexit');
-=======
-        spawn(false, function(err, stdout, stderr) {
-          stderr = stderr.substring(0, stderr.indexOf('\n'));
-          assert.equal(stderr, 'root.ERROR: [Error: catch me if you can]');
-          assert.equal(stdout, 'root.INFO: noexit\n');
->>>>>>> 339ef0fe
           done();
         });
       }

--- conflicted
+++ resolved
@@ -5,12 +5,7 @@
 const assert = require('assert');
 const util = require('util');
 
-<<<<<<< HEAD
-const Q = require('q');
-=======
 const Promise = require('bluebird');
-const stacktrace = require('stack-trace');
->>>>>>> 339ef0fe
 
 const LEVELS = require('./levels');
 const Filterer = require('./filterer');
@@ -50,7 +45,7 @@
       return this.log(level, msg, arguments[1]);
     default:
       //turtles
-      var args = SLICE.call(arguments);
+      var args = SLICE.call(arguments, 1);
       args.unshift(level);
       return this.log.apply(this, args);
     }
@@ -150,33 +145,8 @@
   },
 
   makeRecord: function makeRecord(name, level, msg, args) {
-<<<<<<< HEAD
     var i = args.length - 1;
     var err = util.isError(args[i]) && args[i];
-=======
-    var message = msg;
-    var isString = typeof message === 'string';
-    if (!isString || args.length > 1 || message.indexOf('%') !== -1) {
-      var argsCopy = args;
-      if (!isString) {
-        // TODO: remove once nodejs util.format doesn't inspect strings
-        // when first arg is non-string lands
-        // https://github.com/joyent/node/pull/6393
-        argsCopy = SLICE.call(args);
-        argsCopy.unshift(util.inspect(argsCopy.shift()));
-      }
-      message = util.format.apply(null, argsCopy);
-    }
-
-    var i = args.length;
-    var err;
-    while (i--) {
-      if (util.isError(args[i])) {
-        err = args[i];
-        break;
-      }
-    }
->>>>>>> 339ef0fe
 
     return {
       name: name,
@@ -221,39 +191,19 @@
     }
   },
 
-  log: function log(level, msg /*, messageArs..., [callback] */) {
-<<<<<<< HEAD
-    var args = SLICE.call(arguments, 2);
-=======
-    level = LEVELS.getLevel(level);
+  log: function log(level, msg /*, messageArs..., */) {
     var args;
     if (arguments.length < 3) {
-      args = [msg];
-    } else {
-      args = SLICE.call(arguments, 1);
-    }
->>>>>>> 339ef0fe
-    var fn;
-    if (typeof args[args.length - 1] === 'function') {
-      fn = args.pop();
-    }
-    // if level >= this.getEffectiveLevel(), tell our handlers
+      args = [];
+    } else {
+      args = SLICE.call(arguments, 2);
+    }
+
     var promise;
-    var record;
     if (this.isEnabledFor(level)) {
-      record = this.makeRecord(this._name, level, msg, args);
-      promise = this.handle(record);
+      promise = this.handle(this.makeRecord(this._name, level, msg, args));
     } else {
       promise = Promise.fulfilled();
-    }
-
-
-    if (fn) {
-      promise = promise.then(function() {
-        fn(null);
-      }, function(reason) {
-        fn(reason);
-      });
     }
 
     return promise;
